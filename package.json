{
  "name": "@digicatapult/tsoa-oauth-express",
<<<<<<< HEAD
  "version": "2.0.8",
=======
  "version": "2.0.9",
>>>>>>> 7442343d
  "description": "Authentication handler for TSOA using OAuth2 JWT tokens",
  "main": "build/index.js",
  "type": "module",
  "types": "build/index.d.ts",
  "files": [
    "build"
  ],
  "scripts": {
    "build": "swc ./src -d ./build --strip-leading-paths --copy-files && tsc -p ./tsconfig.build.json",
    "check": "npm run example:build && tsc",
    "test": "NODE_ENV=test ./node_modules/.bin/mocha --config ./mocharc.json ./src/**/*.test.ts",
    "depcheck": "depcheck",
    "lint": "prettier -c ./src",
    "lint:fix": "npm run lint -- -w",
    "example:build": "tsoa spec-and-routes -c ./example/tsoa.json",
    "example": "SWCRC=true npm run example:build && SWCRC=true node --import @swc-node/register/esm-register ./example/index.ts"
  },
  "author": "Digital Catapult",
  "license": "Apache-2.0",
  "peerDependencies": {
    "express": "^5.1.0"
  },
  "devDependencies": {
    "@swc-node/register": "^1.10.10",
    "@swc/cli": "^0.7.7",
    "@types/chai": "^5.2.2",
    "@types/express": "^5.0.3",
    "@types/mocha": "^10.0.10",
    "@types/node": "^20.19.4",
    "chai": "^5.2.0",
    "depcheck": "^1.4.7",
    "mocha": "^11.7.1",
    "mock-jwks": "^3.3.5",
    "prettier": "^3.6.2",
    "prettier-plugin-organize-imports": "^4.1.0",
    "tsoa": "^6.6.0",
    "typescript": "^5.8.3"
  },
  "dependencies": {
    "jsonwebtoken": "^9.0.2",
    "jwks-rsa": "^3.2.0"
  }
}<|MERGE_RESOLUTION|>--- conflicted
+++ resolved
@@ -1,10 +1,6 @@
 {
   "name": "@digicatapult/tsoa-oauth-express",
-<<<<<<< HEAD
-  "version": "2.0.8",
-=======
   "version": "2.0.9",
->>>>>>> 7442343d
   "description": "Authentication handler for TSOA using OAuth2 JWT tokens",
   "main": "build/index.js",
   "type": "module",
