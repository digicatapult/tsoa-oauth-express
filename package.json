{
  "name": "@digicatapult/tsoa-oauth-express",
<<<<<<< HEAD
  "version": "0.1.88",
=======
  "version": "0.1.87",
>>>>>>> d089b12a
  "description": "Authentication handler for TSOA using OAuth2 JWT tokens",
  "main": "build/index.js",
  "type": "commonjs",
  "exports": {
    "import": "./build/index.mjs",
    "require": "./build/index.js"
  },
  "files": [
    "build"
  ],
  "scripts": {
    "build": "tsc",
    "check": "npm run example:build && tsc -p ./tsconfig.check.json",
    "test": "NODE_ENV=test ./node_modules/.bin/mocha --config ./mocharc.json ./src/**/*.test.ts",
    "depcheck": "depcheck",
    "lint": "prettier -c ./src",
    "lint:fix": "npm run lint -- -w",
    "example:build": "tsoa spec-and-routes -c ./example/tsoa.json",
    "example": "npm run example:build && node --import=@digicatapult/tsimp/import ./example/index.ts"
  },
  "author": "Digital Catapult",
  "license": "Apache-2.0",
  "peerDependencies": {
    "express": "^4.21.2"
  },
  "devDependencies": {
    "@types/chai": "^5.0.1",
    "@types/express": "^4.17.21",
    "@types/mocha": "^10.0.10",
    "@types/node": "^20.17.12",
    "chai": "^5.1.2",
    "depcheck": "^1.4.7",
    "mocha": "^11.0.1",
    "mock-jwks": "^3.2.2",
    "prettier": "^3.4.2",
    "prettier-plugin-organize-imports": "^4.1.0",
    "@digicatapult/tsimp": "^2.0.12",
    "tsoa": "^6.6.0",
    "typescript": "^5.7.3"
  },
  "dependencies": {
    "jsonwebtoken": "^9.0.2",
    "jwks-rsa": "^3.1.0"
  }
}<|MERGE_RESOLUTION|>--- conflicted
+++ resolved
@@ -1,10 +1,6 @@
 {
   "name": "@digicatapult/tsoa-oauth-express",
-<<<<<<< HEAD
   "version": "0.1.88",
-=======
-  "version": "0.1.87",
->>>>>>> d089b12a
   "description": "Authentication handler for TSOA using OAuth2 JWT tokens",
   "main": "build/index.js",
   "type": "commonjs",
