--- conflicted
+++ resolved
@@ -1,10 +1,6 @@
 {
   "name": "@digicatapult/tsoa-oauth-express",
-<<<<<<< HEAD
-  "version": "1.0.2",
-=======
   "version": "1.0.5",
->>>>>>> 09a8eb5c
   "description": "Authentication handler for TSOA using OAuth2 JWT tokens",
   "main": "build/index.js",
   "type": "module",
