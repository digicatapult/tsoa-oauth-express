{
  "name": "@digicatapult/tsoa-oauth-express",
<<<<<<< HEAD
  "version": "0.1.103",
=======
  "version": "0.1.105",
>>>>>>> aa784b0a
  "description": "Authentication handler for TSOA using OAuth2 JWT tokens",
  "main": "build/index.js",
  "type": "commonjs",
  "exports": {
    "import": "./build/index.mjs",
    "require": "./build/index.js"
  },
  "files": [
    "build"
  ],
  "scripts": {
    "build": "tsc",
    "check": "npm run example:build && tsc -p ./tsconfig.check.json",
    "test": "NODE_ENV=test ./node_modules/.bin/mocha --config ./mocharc.json ./src/**/*.test.ts",
    "depcheck": "depcheck",
    "lint": "prettier -c ./src",
    "lint:fix": "npm run lint -- -w",
    "example:build": "tsoa spec-and-routes -c ./example/tsoa.json",
    "example": "npm run example:build && node --import=@digicatapult/tsimp/import ./example/index.ts"
  },
  "author": "Digital Catapult",
  "license": "Apache-2.0",
  "peerDependencies": {
    "express": "^4.21.2"
  },
  "devDependencies": {
    "@types/chai": "^5.0.1",
    "@types/express": "^4.17.21",
    "@types/mocha": "^10.0.10",
    "@types/node": "^20.17.23",
    "chai": "^5.2.0",
    "depcheck": "^1.4.7",
    "mocha": "^11.1.0",
    "mock-jwks": "^3.3.4",
    "prettier": "^3.5.3",
    "prettier-plugin-organize-imports": "^4.1.0",
    "@digicatapult/tsimp": "^2.0.12",
    "tsoa": "^6.6.0",
    "typescript": "^5.8.2"
  },
  "dependencies": {
    "jsonwebtoken": "^9.0.2",
    "jwks-rsa": "^3.1.0"
  }
}<|MERGE_RESOLUTION|>--- conflicted
+++ resolved
@@ -1,10 +1,6 @@
 {
   "name": "@digicatapult/tsoa-oauth-express",
-<<<<<<< HEAD
-  "version": "0.1.103",
-=======
   "version": "0.1.105",
->>>>>>> aa784b0a
   "description": "Authentication handler for TSOA using OAuth2 JWT tokens",
   "main": "build/index.js",
   "type": "commonjs",
